[package]
name = "tinyvec"
description = "`tinyvec` provides 100% safe vec-like data structures."
version = "1.8.1"
authors = ["Lokathor <zefria@gmail.com>"]
edition = "2018"
license = "Zlib OR Apache-2.0 OR MIT"
keywords = ["vec", "no_std", "no-std"]
categories = ["data-structures", "no-std"]
repository = "https://github.com/Lokathor/tinyvec"
exclude = ["/.github", "/*.py", "/*.sh", "/src-backup"]

[dependencies]
tinyvec_macros = { version = "0.1", optional = true }
# Provides `Serialize` and `Deserialize` implementations
serde = { version = "1.0", optional = true, default-features = false }
# Provides derived `Arbitrary` implementations
arbitrary = { version = "1", optional = true }
<<<<<<< HEAD
# Provides `BorshSerialize` and `BorshDeserialize implementations
borsh = { version = "1.2.0", optional = true, default-features = false }
=======
# Implements the trait `Array` for `GenericArray` struct.
generic-array = { version = "1.1.1", optional = true, default-features = false }
>>>>>>> 30aa5d4a

[features]
default = []

# Provide things that utilize the `alloc` crate, namely `TinyVec`.
alloc = ["tinyvec_macros"]

# Provide things that require Rust's `std` module
std = ["alloc"]

# (not part of Vec!) Extra methods to let you grab the slice of memory after the
# "active" portion of an `ArrayVec` or `SliceVec`.
grab_spare_slice = []

# obsolete feature that has to stay for semver reasons
rustc_1_40 = []

# features that require rustc 1.55
# use const generics to implement Array for all array lengths
rustc_1_55 = ["rustc_1_40"]

# features that require rustc 1.57
# add try_reserve functions to types that heap allocate.
rustc_1_57 = ["rustc_1_55"]

# features that require rustc 1.61
# add retain_mut function to TinyVec
rustc_1_61 = ["rustc_1_57"]

# We're done with per-version featuring, this feature opts in to all the
# abilities of the latest release of Stable rust, and we don't need a million
# features forever now.
latest_stable_rust = ["rustc_1_61"]

# allow use of nightly feature `slice_partition_dedup`,
# will become useless once that is stabilized:
# https://github.com/rust-lang/rust/issues/54279
nightly_slice_partition_dedup = []

# allow use of nightly feature `debugger_visualizer`,
# will become useless once that is stabilized:
# https://github.com/rust-lang/rust/issues/95939
debugger_visualizer = []

# EXPERIMENTAL: Not part of SemVer. It adds `core::fmt::Write` to `ArrayVec`
# and `SliceVec`. It works on Stable Rust, but Vec normally supports the
# `std::io::Write` trait instead of `core::fmt::Write`, so we're keeping it as
# an experimental impl only for now.
experimental_write_impl = []

# Some benchmarks are optimized away with the stable black_box function
# which is based on read_volatile. This feature requires inline assembly
# and thus a nightly compiler, but is only used in benchmarks.
real_blackbox = ["criterion/real_blackbox"]

[package.metadata.docs.rs]
<<<<<<< HEAD
features = ["alloc", "std", "grab_spare_slice", "rustc_1_55", "serde", "borsh"]
rustdoc-args = ["--cfg","docs_rs"]
=======
features = ["alloc", "std", "grab_spare_slice", "latest_stable_rust", "serde"]
rustdoc-args = ["--cfg", "docs_rs"]
>>>>>>> 30aa5d4a

[package.metadata.playground]
features = ["alloc", "std", "grab_spare_slice", "latest_stable_rust", "serde"]

[profile.bench]
debug = 2

[workspace]
members = ["fuzz"]

[dev-dependencies]
criterion = "0.3.0"
serde_test = "1.0"
smallvec = "1"
debugger_test = "0.1"
debugger_test_parser = "0.1"

[[test]]
name = "tinyvec"
required-features = ["alloc", "std"]

[[bench]]
name = "macros"
harness = false
required-features = ["alloc"]

[[bench]]
name = "smallvec"
harness = false
required-features = ["alloc", "real_blackbox"]

[[test]]
path = "tests/debugger_visualizer.rs"
name = "debugger_visualizer"
required-features = ["debugger_visualizer"]
test = false<|MERGE_RESOLUTION|>--- conflicted
+++ resolved
@@ -16,13 +16,11 @@
 serde = { version = "1.0", optional = true, default-features = false }
 # Provides derived `Arbitrary` implementations
 arbitrary = { version = "1", optional = true }
-<<<<<<< HEAD
 # Provides `BorshSerialize` and `BorshDeserialize implementations
 borsh = { version = "1.2.0", optional = true, default-features = false }
-=======
 # Implements the trait `Array` for `GenericArray` struct.
 generic-array = { version = "1.1.1", optional = true, default-features = false }
->>>>>>> 30aa5d4a
+
 
 [features]
 default = []
@@ -79,16 +77,11 @@
 real_blackbox = ["criterion/real_blackbox"]
 
 [package.metadata.docs.rs]
-<<<<<<< HEAD
-features = ["alloc", "std", "grab_spare_slice", "rustc_1_55", "serde", "borsh"]
+features = ["alloc", "std", "grab_spare_slice", "latest_stable_rust", "serde", "borsh"]
 rustdoc-args = ["--cfg","docs_rs"]
-=======
-features = ["alloc", "std", "grab_spare_slice", "latest_stable_rust", "serde"]
-rustdoc-args = ["--cfg", "docs_rs"]
->>>>>>> 30aa5d4a
 
 [package.metadata.playground]
-features = ["alloc", "std", "grab_spare_slice", "latest_stable_rust", "serde"]
+features = ["alloc", "std", "grab_spare_slice", "latest_stable_rust", "serde", "borsh"]
 
 [profile.bench]
 debug = 2
